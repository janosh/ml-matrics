from __future__ import annotations

import random
from typing import TYPE_CHECKING, Any

import matplotlib as mpl
import matplotlib.pyplot as plt
import numpy as np
import pandas as pd
import pytest
from pymatgen.core.periodic_table import Element

from pymatviz import (
    count_elements,
    ptable_heatmap,
    ptable_heatmap_ratio,
    ptable_heatmap_splits,
    ptable_hists,
    ptable_lines,
    ptable_scatters,
)
<<<<<<< HEAD
from pymatviz.enums import ElemColors
from pymatviz.ptable import PTableProjector
from pymatviz.utils import df_ptable
=======
from pymatviz.enums import ElemColorScheme
from pymatviz.ptable.matplotlib import PTableProjector
from pymatviz.utils import df_ptable, si_fmt, si_fmt_int
>>>>>>> 460ebde7


if TYPE_CHECKING:
    from typing import Any, ClassVar, Literal

    from pymatgen.core import Composition


class TestPTableProjector:
    test_dict: ClassVar = {
        "H": 1,  # int
        "He": [2.0, 4.0],  # float list
        "Li": np.array([6.0, 8.0]),  # float array
        "Na": 11.0,  # float
        "Mg": {"a": -1, "b": 14.0}.values(),  # dict_values
        "Al": {-1, 2.3},  # mixed int/float set
    }

    def test_elem_types(self) -> None:
        projector = PTableProjector(data=self.test_dict)
        assert projector.elem_types == {
            "Noble Gas",
            "Metal",
            "Alkaline Earth Metal",
            "Nonmetal",
            "Alkali Metal",
        }

    def test_elem_colors(self) -> None:
        data = self.test_dict
        projector = PTableProjector(data=data)
        color_subset = {
            "Ac": (0.4392156862745098, 0.6705882352941176, 0.9803921568627451),
            "Zr": (0, 1, 0),
        }
        assert projector.elem_colors.items() > color_subset.items()

        vesta_colors = PTableProjector(
            data=data, elem_colors=ElemColorScheme.vesta
        ).elem_colors
        assert vesta_colors == projector.elem_colors
        jmol_colors = PTableProjector(
            data=data, elem_colors=ElemColorScheme.jmol
        ).elem_colors
        assert jmol_colors != projector.elem_colors

        with pytest.raises(
            ValueError,
            match="elem_colors must be 'vesta', 'jmol', or a custom dict, "
            "got elem_colors='foobar'",
        ):
            PTableProjector(data=data, elem_colors="foobar")  # type: ignore[arg-type]

    def test_hide_f_block(self) -> None:
        # check default is True if no f-block elements in data
        assert PTableProjector(data=self.test_dict).hide_f_block is True
        assert PTableProjector(data={"H": 1}).hide_f_block is True
        # check default is False if f-block elements in data
        assert PTableProjector(data=self.test_dict | {"La": 1}).hide_f_block is False
        assert PTableProjector(data={"La": 1}).hide_f_block is False
        # check override
        assert PTableProjector(data={"La": 1}, hide_f_block=True).hide_f_block is True

    def test_get_elem_type_color(self) -> None:
        projector = PTableProjector(data=self.test_dict)

        assert projector.get_elem_type_color("H") == "green"
        assert projector.get_elem_type_color("Fe") == "blue"

    @pytest.mark.parametrize(
        "data, elem_type_colors",
        [
            # data=dict, elem colors=empty dict
            ({"Li": [1, 2, 3], "Na": [4, 5, 6], "K": [7, 8, 9]}, {}),
            # data=series, elem colors=dict
            (
                pd.Series([1, 2, 3], index=["Fe", "Fe", "Fe"]),
                {"Transition Metal": "red", "Nonmetal": "blue"},
            ),
            # data=dataframe, elem colors=None
            (pd.DataFrame({"Fe": [1, 2, 3], "O": [4, 5, 6], "P": [7, 8, 9]}), None),
        ],
    )
    def test_add_element_type_legend_data_types(
        self,
        data: pd.DataFrame | pd.Series | dict[str, list[float]],
        elem_type_colors: dict[str, str] | None,
    ) -> None:
        projector = PTableProjector(data=data, elem_type_colors=elem_type_colors)

        legend_title = "Element Types"
        legend_kwargs = dict(loc="upper right", ncol=5, fontsize=12, title=legend_title)
        projector.add_elem_type_legend(kwargs=legend_kwargs)

        legend = plt.gca().get_legend()
        assert isinstance(legend, mpl.legend.Legend)
        assert len(legend.get_texts()) in {1, 2}
        legend_labels = {text.get_text() for text in legend.get_texts()}
        assert legend_labels <= {"Transition Metal", "Alkali Metal", "Nonmetal"}
        assert legend._ncols == 5  # noqa: SLF001

        assert legend.get_title().get_text() == legend_title
        assert legend.get_texts()[0].get_fontsize() == 12


@pytest.fixture()
def glass_elem_counts(glass_formulas: pd.Series[Composition]) -> pd.Series[int]:
    return count_elements(glass_formulas)


@pytest.fixture()
def steel_formulas() -> list[str]:
    """Unusually fractional compositions, good for testing edge cases.

    Output of:
    from matminer.datasets import load_dataset

    load_dataset("matbench_steels").composition.head(2)
    """
    return [
        "Fe0.620C0.000953Mn0.000521Si0.00102Cr0.000110Ni0.192Mo0.0176V0.000112"
        "Nb0.0000616Co0.146Al0.00318Ti0.0185",
        "Fe0.623C0.00854Mn0.000104Si0.000203Cr0.147Ni0.0000971Mo0.0179V0.00515"
        "N0.00163Nb0.0000614Co0.188W0.00729Al0.000845",
    ]


@pytest.fixture()
def steel_elem_counts(steel_formulas: pd.Series[Composition]) -> pd.Series[int]:
    return count_elements(steel_formulas)


<<<<<<< HEAD
class TestPtableHeatmap:
    @pytest.mark.parametrize("hide_f_block", ["AUTO", False, True])
    def test_basic_heatmap_plotter(self, hide_f_block: bool | Literal["AUTO"]) -> None:
        fig = ptable_heatmap(
            df_ptable.atomic_mass, hide_f_block=hide_f_block, cbar_title="Element Count"
        )
        assert isinstance(fig, plt.Figure)
        assert len(fig.axes) == 127 if hide_f_block is True else 181, len(fig.axes)
=======
def test_ptable_heatmap(
    glass_formulas: list[str], glass_elem_counts: pd.Series[int]
) -> None:
    ax = ptable_heatmap(glass_formulas)
    assert isinstance(ax, plt.Axes)
    assert len(ax.texts) == 236
    # ensure only 118 elements are labeled
    labels = {txt.get_text() for txt in ax.texts}
    allowed_labels = {*df_ptable.index} | {*map(str, range(182))} | {"-"}
    assert labels <= allowed_labels, f"{labels - allowed_labels=}"

    ptable_heatmap(glass_formulas, log=True)

    # custom colormap
    ptable_heatmap(glass_formulas, log=True, colorscale="summer")

    # heat_mode normalized to total count
    ptable_heatmap(glass_formulas, heat_mode="fraction")
    ptable_heatmap(glass_formulas, heat_mode="percent")

    # without heatmap values
    ptable_heatmap(glass_formulas, show_values=False)
    ptable_heatmap(glass_formulas, log=True, show_values=False)

    # element properties as heatmap values
    ptable_heatmap(df_ptable.atomic_mass)

    # element properties as heatmap values
    ptable_heatmap(df_ptable.atomic_mass, text_color=("red", "blue"))

    # custom cbar_range
    ptable_heatmap(glass_formulas, cbar_range=(0, 100))
    ptable_heatmap(glass_formulas, log=True, cbar_range=(None, 100))
    ptable_heatmap(glass_formulas, log=True, cbar_range=(1, None))

    with pytest.raises(ValueError, match="Invalid vmin or vmax"):
        # can't use cbar_min=0 with log=True
        ptable_heatmap(glass_formulas, log=True, cbar_range=(0, None))

    # cbar_kwargs
    ax = ptable_heatmap(glass_formulas, cbar_kwargs=dict(orientation="horizontal"))
    cax = ax.inset_axes([0.1, 0.9, 0.8, 0.05])
    ptable_heatmap(glass_formulas, cbar_kwargs={"cax": cax, "format": "%.3f"})

    # element counts
    ptable_heatmap(glass_elem_counts)

    with pytest.raises(ValueError, match="Combining log color scale and"):
        ptable_heatmap(glass_formulas, log=True, heat_mode="percent")

    ptable_heatmap(glass_elem_counts, exclude_elements=["O", "P"])

    with pytest.raises(ValueError, match=r"Unexpected symbol\(s\) foobar"):
        ptable_heatmap(glass_elem_counts, exclude_elements=["foobar"])
>>>>>>> 460ebde7

    @pytest.mark.parametrize("log", [False, True])
    def test_log_scale(self, log: bool) -> None:
        fig = ptable_heatmap(df_ptable.atomic_mass, log=log)
        assert isinstance(fig, plt.Figure)
        assert len(fig.axes) == 181

    @pytest.mark.parametrize(
        "values_show_mode", ["percent", "fraction", "value", "off"]
    )
    def test_values_show_mode(
        self, values_show_mode: Literal["percent", "fraction", "value", "off"]
    ) -> None:
        fig = ptable_heatmap(df_ptable.atomic_mass, values_show_mode=values_show_mode)
        assert isinstance(fig, plt.Figure)
        assert len(fig.axes) == 181

    @pytest.mark.parametrize("values_show_mode", ["percent", "fraction"])
    def test_log_in_percent_mode(
        self, values_show_mode: Literal["percent", "fraction", "value", "off"]
    ) -> None:
        with pytest.raises(ValueError, match="Combining log scale and"):
            ptable_heatmap(
                df_ptable.atomic_mass, log=True, values_show_mode=values_show_mode
            )

    @pytest.mark.parametrize(
        "cbar_range", [(0, 300), (None, 300), (0, None), (None, None)]
    )
    def test_cbar_range(self, cbar_range: tuple[float | None, float | None]) -> None:
        fig = ptable_heatmap(df_ptable.atomic_mass, cbar_range=cbar_range)
        assert isinstance(fig, plt.Figure)
        assert len(fig.axes) == 181

    @pytest.mark.parametrize("values_fmt", ["AUTO", ".3g", ".2g"])
    def test_values_fmt(self, values_fmt: str) -> None:
        fig = ptable_heatmap(df_ptable.atomic_mass, values_fmt=values_fmt)
        assert isinstance(fig, plt.Figure)
        assert len(fig.axes) == 181

    def test_cbar_kwargs(self) -> None:
        cbar_kwargs = dict(orientation="horizontal")
        fig = ptable_heatmap(df_ptable.atomic_mass, cbar_kwargs=cbar_kwargs)
        assert isinstance(fig, plt.Figure)
        assert len(fig.axes) == 181

    def test_tile_size(self) -> None:
        fig = ptable_heatmap(df_ptable.atomic_mass, tile_size=(1, 1))
        assert isinstance(fig, plt.Figure)
        assert len(fig.axes) == 181

    def test_text_style(self) -> None:
        symbol_kwargs = dict(fontsize=12)
        fig = ptable_heatmap(
            df_ptable.atomic_mass, text_colors="red", symbol_kwargs=symbol_kwargs
        )
        assert isinstance(fig, plt.Figure)
        assert len(fig.axes) == 181


@pytest.mark.parametrize("hide_f_block", ["AUTO", False, True])
def test_ptable_heatmap_splits(hide_f_block: bool) -> None:
    """Test ptable_heatmap_splits with arbitrary data length."""
    data_dict: dict[str, Any] = {
        elem.symbol: [
            random.randint(0, 10)  # random value for each split
            # random number of 1-4 splits per element
            for _ in range(random.randint(1, 4))
        ]
        for elem in Element
    }

    # Also test different data types
    data_dict["H"] = {"a": 1, "b": 2}.values()
    data_dict["He"] = [1, 2]
    data_dict["Li"] = np.array([1, 2])
    data_dict["Be"] = 1
    data_dict["B"] = 2.0

    cbar_title = "Periodic Table Evenly-Split Tiles Plots"
    fig = ptable_heatmap_splits(
        data_dict,
        colormap="coolwarm",
        start_angle=135,
        cbar_title=cbar_title,
        hide_f_block=hide_f_block,
    )
    assert isinstance(fig, plt.Figure)
    assert len(fig.axes) == 127 if hide_f_block is True else 181
    cbar_ax = fig.axes[-1]
    assert cbar_ax.get_title() == cbar_title


@pytest.mark.skip(reason="refactoring")  # TODO: fix this
def test_ptable_heatmap_ratio(
    steel_formulas: list[str],
    glass_formulas: list[str],
    steel_elem_counts: pd.Series[int],
    glass_elem_counts: pd.Series[int],
) -> None:
    # composition strings
    not_in_numerator = ("#eff", "gray: not in 1st list")
    not_in_denominator = ("lightskyblue", "blue: not in 2nd list")
    not_in_either = ("white", "white: not in either")
    ax = ptable_heatmap_ratio(
        glass_formulas,
        steel_formulas,
        not_in_numerator=not_in_numerator,
        not_in_denominator=not_in_denominator,
        not_in_either=not_in_either,
    )
    assert isinstance(ax, plt.Axes)

    # check presence of legend handles "not in numerator" and "not in denominator"
    legend = ax.get_legend()
    assert legend is None
    # get text annotations
    texts = ax.texts
    assert len(texts) == 239
    all_texts = [txt.get_text() for txt in texts]
    for not_in in (not_in_numerator, not_in_denominator, not_in_either):
        assert not_in[1] in all_texts

    # element counts
    ptable_heatmap_ratio(glass_elem_counts, steel_elem_counts, normalize=True)

    # mixed element counts and composition
    ptable_heatmap_ratio(glass_formulas, steel_elem_counts, exclude_elements=("O", "P"))
    ptable_heatmap_ratio(glass_elem_counts, steel_formulas, not_in_numerator=None)


@pytest.mark.parametrize(
    "data, symbol_pos, hist_kwargs",
    [
        ({"H": [1, 2, 3], "He": [4, 5, 6]}, (0, 0), None),
        (pd.DataFrame({"Fe": [1, 2, 3], "O": [4, 5, 6]}), (0, 0), None),
        (
            dict(H=[1, 2, 3], He=[4, 5, 6]),
            (1, 1),
            {},
        ),
        (
            dict(H=np.array([1, 2, 3]), He=np.array([4, 5, 6])),
            (1, 1),
            {},
        ),
        (
            pd.Series([[1, 2, 3], [4, 5, 6]], index=["H", "He"]),
            (1, 1),
            dict(xy=(0, 0)),
        ),
    ],
)
def test_ptable_hists(
    data: pd.DataFrame | pd.Series | dict[str, list[int]],
    symbol_pos: tuple[int, int],
    hist_kwargs: dict[str, Any],
) -> None:
    fig_0 = ptable_hists(
        data,
        symbol_pos=symbol_pos,
        child_kwargs=hist_kwargs,
    )
    assert isinstance(fig_0, plt.Figure)

    # Test partial x_range
    fig_1 = ptable_hists(
        data,
        x_range=(2, None),
        symbol_pos=symbol_pos,
        child_kwargs=hist_kwargs,
    )
    assert isinstance(fig_1, plt.Figure)


@pytest.mark.parametrize("hide_f_block", [False, True])
def test_ptable_lines(hide_f_block: bool) -> None:
    """Test ptable_lines."""
    fig = ptable_lines(
        data={
            "Fe": [[1, 2, 3], [4, 5, 6], [7, 8, 9]],
            "O": [[10, 11], [12, 13], [14, 15]],
        },
        hide_f_block=hide_f_block,
    )
    assert isinstance(fig, plt.Figure)
    expected_n_axes = 126 if hide_f_block else 180
    assert len(fig.axes) == expected_n_axes


@pytest.mark.parametrize("hide_f_block", [False, True])
def test_ptable_scatters(hide_f_block: bool) -> None:
    """Test ptable_scatters."""
    fig = ptable_scatters(
        data={
            "Fe": [[1, 2, 3], [4, 5, 6]],
            "O": [[10, 11], [12, 13]],
        },
        hide_f_block=hide_f_block,
    )
    assert isinstance(fig, plt.Figure)
    assert len(fig.axes) == 126 if hide_f_block else 181


def test_ptable_scatters_colored() -> None:
    """Test ptable_scatters with 3rd color dimension."""
    fig = ptable_scatters(
        data={
            "Fe": [[1, 2, 3], [4, 5, 6], [7, 8, 9]],
            "O": [[10, 11], [12, 13], [14, 15]],
        },
        colormap="coolwarm",
        cbar_title="Test ptable_scatters",
    )
    assert isinstance(fig, plt.Figure)
    assert len(fig.axes) == 127<|MERGE_RESOLUTION|>--- conflicted
+++ resolved
@@ -19,15 +19,9 @@
     ptable_lines,
     ptable_scatters,
 )
-<<<<<<< HEAD
-from pymatviz.enums import ElemColors
-from pymatviz.ptable import PTableProjector
-from pymatviz.utils import df_ptable
-=======
 from pymatviz.enums import ElemColorScheme
 from pymatviz.ptable.matplotlib import PTableProjector
-from pymatviz.utils import df_ptable, si_fmt, si_fmt_int
->>>>>>> 460ebde7
+from pymatviz.utils import df_ptable
 
 
 if TYPE_CHECKING:
@@ -160,7 +154,6 @@
     return count_elements(steel_formulas)
 
 
-<<<<<<< HEAD
 class TestPtableHeatmap:
     @pytest.mark.parametrize("hide_f_block", ["AUTO", False, True])
     def test_basic_heatmap_plotter(self, hide_f_block: bool | Literal["AUTO"]) -> None:
@@ -169,62 +162,6 @@
         )
         assert isinstance(fig, plt.Figure)
         assert len(fig.axes) == 127 if hide_f_block is True else 181, len(fig.axes)
-=======
-def test_ptable_heatmap(
-    glass_formulas: list[str], glass_elem_counts: pd.Series[int]
-) -> None:
-    ax = ptable_heatmap(glass_formulas)
-    assert isinstance(ax, plt.Axes)
-    assert len(ax.texts) == 236
-    # ensure only 118 elements are labeled
-    labels = {txt.get_text() for txt in ax.texts}
-    allowed_labels = {*df_ptable.index} | {*map(str, range(182))} | {"-"}
-    assert labels <= allowed_labels, f"{labels - allowed_labels=}"
-
-    ptable_heatmap(glass_formulas, log=True)
-
-    # custom colormap
-    ptable_heatmap(glass_formulas, log=True, colorscale="summer")
-
-    # heat_mode normalized to total count
-    ptable_heatmap(glass_formulas, heat_mode="fraction")
-    ptable_heatmap(glass_formulas, heat_mode="percent")
-
-    # without heatmap values
-    ptable_heatmap(glass_formulas, show_values=False)
-    ptable_heatmap(glass_formulas, log=True, show_values=False)
-
-    # element properties as heatmap values
-    ptable_heatmap(df_ptable.atomic_mass)
-
-    # element properties as heatmap values
-    ptable_heatmap(df_ptable.atomic_mass, text_color=("red", "blue"))
-
-    # custom cbar_range
-    ptable_heatmap(glass_formulas, cbar_range=(0, 100))
-    ptable_heatmap(glass_formulas, log=True, cbar_range=(None, 100))
-    ptable_heatmap(glass_formulas, log=True, cbar_range=(1, None))
-
-    with pytest.raises(ValueError, match="Invalid vmin or vmax"):
-        # can't use cbar_min=0 with log=True
-        ptable_heatmap(glass_formulas, log=True, cbar_range=(0, None))
-
-    # cbar_kwargs
-    ax = ptable_heatmap(glass_formulas, cbar_kwargs=dict(orientation="horizontal"))
-    cax = ax.inset_axes([0.1, 0.9, 0.8, 0.05])
-    ptable_heatmap(glass_formulas, cbar_kwargs={"cax": cax, "format": "%.3f"})
-
-    # element counts
-    ptable_heatmap(glass_elem_counts)
-
-    with pytest.raises(ValueError, match="Combining log color scale and"):
-        ptable_heatmap(glass_formulas, log=True, heat_mode="percent")
-
-    ptable_heatmap(glass_elem_counts, exclude_elements=["O", "P"])
-
-    with pytest.raises(ValueError, match=r"Unexpected symbol\(s\) foobar"):
-        ptable_heatmap(glass_elem_counts, exclude_elements=["foobar"])
->>>>>>> 460ebde7
 
     @pytest.mark.parametrize("log", [False, True])
     def test_log_scale(self, log: bool) -> None:
