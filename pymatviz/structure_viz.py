--- conflicted
+++ resolved
@@ -9,13 +9,8 @@
 import itertools
 import math
 import warnings
-<<<<<<< HEAD
-from typing import TYPE_CHECKING
-=======
 from collections.abc import Callable, Sequence
-from itertools import product
 from typing import TYPE_CHECKING, Any, Literal
->>>>>>> ceb7fb61
 
 import matplotlib.pyplot as plt
 import numpy as np
@@ -758,7 +753,7 @@
 
         # Plot unit cell
         if show_unit_cell:
-            corners = np.array(list(product((0, 1), (0, 1), (0, 1))))
+            corners = np.array(list(itertools.product((0, 1), (0, 1), (0, 1))))
             cell_vertices = np.dot(
                 np.dot(corners, struct_i.lattice.matrix), rotation_matrix
             )
