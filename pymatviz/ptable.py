--- conflicted
+++ resolved
@@ -650,12 +650,8 @@
     label_font_size: int = 16,
     value_font_size: int = 12,
     tile_size: float | tuple[float, float] = 0.9,
-<<<<<<< HEAD
     f_block_voffset: float = 0.5,
-=======
-    rare_earth_voffset: float = 0.5,
     hide_f_block: bool = False,
->>>>>>> ffc2340f
     **kwargs: Any,
 ) -> plt.Axes:
     """Plot a heatmap across the periodic table of elements.
