--- conflicted
+++ resolved
@@ -718,12 +718,8 @@
             ax (plt.axes): The axis to plot on.
             data (SupportedValueType): The values for the child plotter.
             cmap (Colormap): Colormap.
-<<<<<<< HEAD
-            cbar_axis ("x" | "y"): The axis colormap would be based on.
-=======
             cbar_axis ("x" | "y"): The axis colormap
                 would be based on.
->>>>>>> 68d77bbf
             child_kwargs: kwargs to pass to the child plotter call.
             tick_kwargs (dict): kwargs to pass to ax.tick_params().
         """
@@ -804,7 +800,6 @@
     """Plot a heatmap across the periodic table.
 
     Args:
-<<<<<<< HEAD
         data (pd.DataFrame | pd.Series | dict[str, list[list[float]]]):
             Map from element symbols to plot data. E.g. if dict,
             {"Fe": [1, 2], "Co": [3, 4]}, where the 1st value would
@@ -812,135 +807,6 @@
             If pd.Series, index is element symbols and values lists.
             If pd.DataFrame, column names are element symbols,
             plots are created from each column.
-=======
-        values (dict[str, int | float] | pd.Series | list[str]): Map from element
-            symbols to heatmap values or iterable of composition strings/objects.
-        log (bool | Normalize, optional): Whether colormap scale is log or linear. Can
-            also take any matplotlib.colors.Normalize subclass such as SymLogNorm as
-            custom color scale. Defaults to False.
-        ax (Axes, optional): matplotlib Axes on which to plot. Defaults to None.
-        count_mode ("composition" | "fractional_composition" | "reduced_composition"):
-            Reduce or normalize compositions before counting. See count_elements() for
-            details. Only used when values is list of composition strings/objects.
-        cbar_title (str, optional): Color bar title. Defaults to "Element Count".
-        cbar_range (tuple[float | None, float | None], optional): Color bar range.
-            Can be used e.g. to create multiple plots with identical color bars for
-            visual comparison. Defaults to automatic based on data range.
-        cbar_coords (tuple[float, float, float, float], optional): Color bar position
-            and size: [x, y, width, height] anchored at lower left corner. Defaults to
-            (0.18, 0.8, 0.42, 0.05).
-        cbar_kwargs (dict[str, Any], optional): Additional keyword arguments passed to
-            fig.colorbar(). Defaults to None.
-        colorscale (str, optional): Matplotlib colormap name to use. Defaults to
-            "viridis". See https://matplotlib.org/stable/users/explain/colors/colormaps
-            for available options.
-        show_scale (bool, optional): Whether to show the color bar. Defaults to True.
-        show_values (bool, optional): Whether to show the heatmap values in each tile.
-            Defaults to True.
-        infty_color: Color to use for elements with value infinity. Defaults to
-            "lightskyblue".
-        na_color: Color to use for elements with value infinity. Defaults to "white".
-        heat_mode ("value" | "fraction" | "percent" | None): Whether to display heat
-            values as is, normalized as a fraction of the total, as percentages
-            or not at all (None). Defaults to "value".
-            "fraction" and "percent" can be used to make the colors in different
-            ptable_heatmap() (and ptable_heatmap_ratio()) plots comparable.
-        fmt (str): f-string format option for tile values. Defaults to ".1%"
-            (1 decimal place) if heat_mode="percent" else ".3g". Use e.g. ",.0f" to
-            format values with thousands separators and no decimal places.
-        cbar_fmt (str): f-string format option to set a different color bar tick
-            label format. Defaults to the above fmt.
-        text_color (str | tuple[str, str]): What color to use for element symbols and
-            heat labels. Must be a valid color name, or a 2-tuple of names, one to use
-            for the upper half of the color scale, one for the lower half. The special
-            value "auto" applies "black" on the lower and "white" on the upper half of
-            the color scale. "auto_reverse" does the opposite. Defaults to "auto".
-        exclude_elements (list[str]): Elements to exclude from the heatmap. E.g. if
-            oxygen overpowers everything, you can try log=True or
-            exclude_elements=["O"]. Defaults to ().
-        zero_color (str): Hex color or recognized matplotlib color name to use for
-            elements with value zero. Defaults to "#eff" (light gray).
-        zero_symbol (str | float): Symbol to use for elements with value zero.
-            Defaults to "-".
-        text_style (dict[str, Any]): Additional keyword arguments passed to
-            ax.text(). Defaults to dict(
-                ha="center", fontsize=label_font_size, fontweight="semibold"
-            )
-        label_font_size (int): Font size for element symbols. Defaults to 16.
-        value_font_size (int): Font size for heat values. Defaults to 12.
-        tile_size (float | tuple[float, float]): Size of each tile in the periodic
-            table as a fraction of available space before touching neighboring tiles.
-            1 or (1, 1) means no gaps between tiles. Defaults to 0.9.
-        cbar_coords (tuple[float, float, float, float]): Color bar position and size:
-            [x, y, width, height] anchored at lower left corner of the bar. Defaults to
-            (0.18, 0.8, 0.42, 0.05).
-        f_block_voffset (float): Vertical offset for lanthanides and actinides
-            (row 6 and 7) from the rest of the periodic table. Defaults to 0.5.
-        hide_f_block (bool): Hide f-block (Lanthanum and Actinium series). Defaults to
-            None, meaning hide if no data is provided for f-block elements.
-        **kwargs: Additional keyword arguments passed to plt.figure().
-
-    Returns:
-        plt.Axes: matplotlib Axes with the heatmap.
-    """
-
-    def tick_fmt(val: float, _pos: int) -> str:
-        # val: value at color axis tick (e.g. 10.0, 20.0, ...)
-        # pos: zero-based tick counter (e.g. 0, 1, 2, ...)
-        default_fmt = (
-            ".0%" if heat_mode == "percent" else (".0f" if val < 1e4 else ".2g")
-        )
-        return f"{val:{cbar_fmt or fmt or default_fmt}}"
-
-    if fmt is None:
-        fmt = partial(si_fmt, fmt=".1%" if heat_mode == "percent" else ".0f")
-    if cbar_fmt is None:
-        cbar_fmt = fmt
-
-    valid_logs = (bool, Normalize)
-    if not isinstance(log, valid_logs):
-        raise TypeError(f"Invalid {log=}, must be instance of {valid_logs}")
-
-    if log and heat_mode in ("fraction", "percent"):
-        raise ValueError(
-            "Combining log color scale and heat_mode='fraction'/'percent' unsupported"
-        )
-    if "cmap" in kwargs:
-        colorscale = kwargs.pop("cmap")
-        warnings.warn(
-            "cmap argument is deprecated, use colorscale instead",
-            category=DeprecationWarning,
-            stacklevel=2,
-        )
-
-    values = count_elements(values, count_mode, exclude_elements)
-
-    # replace positive and negative infinities with NaN values, then drop all NaNs
-    clean_vals = values.replace([np.inf, -np.inf], np.nan).dropna()
-
-    if heat_mode in ("fraction", "percent"):
-        # ignore inf values in sum() else all would be set to 0 by normalizing
-        values /= clean_vals.sum()
-        clean_vals /= clean_vals.sum()  # normalize as well for norm.autoscale() below
-
-    color_map = plt.get_cmap(colorscale)
-
-    n_rows = df_ptable.row.max()
-    n_columns = df_ptable.column.max()
-
-    # TODO can we pass as a kwarg and still ensure aspect ratio respected?
-    fig = plt.figure(figsize=(0.75 * n_columns, 0.7 * n_rows), **kwargs)
-
-    ax = ax or plt.gca()
-
-    if isinstance(tile_size, (float, int)):
-        tile_width = tile_height = tile_size
-    else:
-        tile_width, tile_height = tile_size
-
-    norm_map = {True: LogNorm(), False: Normalize()}
-    norm = norm_map.get(log, log)
->>>>>>> 68d77bbf
 
         # Heatmap specific
         colormap (str): The colormap to use.
@@ -1135,7 +1001,6 @@
         hide_f_block=hide_f_block,
     )
 
-<<<<<<< HEAD
     # Call child plotter: heatmap
     child_kwargs = {
         "cmap": projector.cmap,
@@ -1155,38 +1020,6 @@
 
     # Add element symbols
     symbol_kwargs = symbol_kwargs or {"fontsize": 16, "fontweight": "bold"}
-=======
-        if symbol in exclude_elements:
-            _text_color = "black"
-        elif text_color == "auto":
-            if isinstance(color, (tuple, list)) and len(color) >= 3:
-                # treat color as RGB tuple and choose black or white text for contrast
-                _text_color = pick_bw_for_contrast(color)
-            else:
-                _text_color = "black"
-        elif isinstance(text_color, (tuple, list)):
-            _text_color = text_color[0] if norm(tile_value) > 0.5 else text_color[1]
-        else:
-            _text_color = text_color
-
-        symbol_text = ax.text(
-            column + 0.5 * tile_width,
-            # 0.45 needed to achieve vertical centering, not sure why 0.5 is off
-            period + (0.5 if show_values else 0.45) * tile_height,
-            symbol,
-            **{"color": _text_color} | text_style,
-        )
-
-        if heat_mode is not None and show_values:
-            ax.text(
-                column + 0.5 * tile_width,
-                period + 0.1 * tile_height,
-                label,
-                fontsize=value_font_size,
-                horizontalalignment="center",
-                color=symbol_text.get_color(),
-            )
->>>>>>> 68d77bbf
 
     projector.add_elem_symbols(
         text=symbol_text,
@@ -1729,10 +1562,7 @@
         child_kwargs (dict): Keywords passed to ax.hist() for each histogram.
             Defaults to None.
 
-<<<<<<< HEAD
         # Colorbar
-=======
->>>>>>> 68d77bbf
         cbar_axis ("x" | "y"): The axis colormap would be based on.
         cbar_title (str): Color bar title. Defaults to "Histogram Value".
         cbar_title_kwargs (dict): Keyword arguments passed to cbar.ax.set_title().
@@ -1859,14 +1689,11 @@
             If pd.Series, index is element symbols and values lists.
             If pd.DataFrame, column names are element symbols,
             plots are created from each column.
-<<<<<<< HEAD
 
         # Figure-scope
         colormap (str): Matplotlib colormap name to use. Defaults to None'. See
-=======
-        colormap (str): Matplotlib colormap name to use. Defaults to None. See
->>>>>>> 68d77bbf
             options at https://matplotlib.org/stable/users/explain/colors/colormaps.
+        on_empty ("hide" | "show"): Whether to show or hide tiles for elements without
         on_empty ("hide" | "show"): Whether to show or hide tiles for elements without
             data. Defaults to "hide".
         hide_f_block (bool | "AUTO"): Hide f-block (Lanthanum and Actinium series).
@@ -1994,10 +1821,7 @@
             If pd.DataFrame, column names are element symbols,
             plots are created from each column.
 
-<<<<<<< HEAD
         # Figure-scope
-=======
->>>>>>> 68d77bbf
         on_empty ("hide" | "show"): Whether to show or hide tiles for elements without
             data. Defaults to "hide".
         hide_f_block (bool | "AUTO"): Hide f-block (Lanthanum and Actinium series).
