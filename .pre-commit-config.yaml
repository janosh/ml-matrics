ci:
  autoupdate_schedule: quarterly
<<<<<<< HEAD
  skip: [pyright]
=======
  skip: [pyright, eslint]
>>>>>>> cf8365ed

default_stages: [commit]

default_install_hook_types: [pre-commit, commit-msg]

repos:
  - repo: https://github.com/astral-sh/ruff-pre-commit
<<<<<<< HEAD
    rev: v0.4.1
=======
    rev: v0.4.2
>>>>>>> cf8365ed
    hooks:
      - id: ruff
        args: [--fix]
        types_or: [python, jupyter]
      - id: ruff-format
        types_or: [python, jupyter]

  - repo: https://github.com/pre-commit/mirrors-mypy
    rev: v1.10.0
    hooks:
      - id: mypy
        additional_dependencies: [types-requests]

  - repo: https://github.com/janosh/format-ipy-cells
    rev: v0.1.11
    hooks:
      - id: format-ipy-cells

  - repo: https://github.com/pre-commit/pre-commit-hooks
    rev: v4.6.0
    hooks:
      - id: check-case-conflict
      - id: check-symlinks
      - id: check-yaml
      - id: destroyed-symlinks
      - id: end-of-file-fixer
        exclude: ^assets/.+\.(svg|html)$
      - id: mixed-line-ending
      - id: trailing-whitespace

  - repo: https://github.com/codespell-project/codespell
    rev: v2.2.6
    hooks:
      - id: codespell
        stages: [commit, commit-msg]
        exclude_types: [csv, svg, html, yaml, jupyter]
        args: [--ignore-words-list, "hist,mape", --check-filenames]

  - repo: https://github.com/kynan/nbstripout
    rev: 0.7.1
    hooks:
      - id: nbstripout
        args: [--drop-empty-cells, --keep-output]

  - repo: local
    hooks:
      - id: no-missing-readme-images
        name: No missing readme images
        entry: python -c 'from tests.test_readme import test_no_missing_images; test_no_missing_images()'
        language: system
        files: readme.md

  - repo: https://github.com/pre-commit/mirrors-prettier
    rev: v4.0.0-alpha.8
    hooks:
      - id: prettier
        args: [--write] # edit files in-place
        additional_dependencies:
          - prettier
          - prettier-plugin-svelte
          - svelte
        exclude: ^(site/src/figs/.+\.svelte|data/wbm/20.+\..+|site/src/(routes|figs).+\.(yaml|json)|changelog.md)$

  - repo: https://github.com/pre-commit/mirrors-eslint
    rev: v9.1.1
    hooks:
      - id: eslint
        types: [file]
        args: [--fix, --config, site/eslint.config.js]
        files: \.(js|ts|svelte)$
        additional_dependencies:
          - eslint
          - eslint-plugin-svelte
          - svelte
          - typescript
<<<<<<< HEAD
          - eslint-plugin-svelte
          - "@typescript-eslint/eslint-plugin"
          - "@typescript-eslint/parser"
          - svelte-eslint-parser
        entry: sh -c 'export ESLINT_USE_FLAT_CONFIG=false && eslint "$@"' # TODO: replace with new config file
=======
          - typescript-eslint
>>>>>>> cf8365ed

  - repo: https://github.com/RobertCraigie/pyright-python
    rev: v1.1.360
    hooks:
      - id: pyright<|MERGE_RESOLUTION|>--- conflicted
+++ resolved
@@ -1,10 +1,6 @@
 ci:
   autoupdate_schedule: quarterly
-<<<<<<< HEAD
-  skip: [pyright]
-=======
   skip: [pyright, eslint]
->>>>>>> cf8365ed
 
 default_stages: [commit]
 
@@ -12,11 +8,7 @@
 
 repos:
   - repo: https://github.com/astral-sh/ruff-pre-commit
-<<<<<<< HEAD
-    rev: v0.4.1
-=======
     rev: v0.4.2
->>>>>>> cf8365ed
     hooks:
       - id: ruff
         args: [--fix]
@@ -92,15 +84,7 @@
           - eslint-plugin-svelte
           - svelte
           - typescript
-<<<<<<< HEAD
-          - eslint-plugin-svelte
-          - "@typescript-eslint/eslint-plugin"
-          - "@typescript-eslint/parser"
-          - svelte-eslint-parser
-        entry: sh -c 'export ESLINT_USE_FLAT_CONFIG=false && eslint "$@"' # TODO: replace with new config file
-=======
           - typescript-eslint
->>>>>>> cf8365ed
 
   - repo: https://github.com/RobertCraigie/pyright-python
     rev: v1.1.360
